/*
 * Copyright 2012-2020 the original author or authors.
 *
 * Licensed under the Apache License, Version 2.0 (the "License");
 * you may not use this file except in compliance with the License.
 * You may obtain a copy of the License at
 *
 *      https://www.apache.org/licenses/LICENSE-2.0
 *
 * Unless required by applicable law or agreed to in writing, software
 * distributed under the License is distributed on an "AS IS" BASIS,
 * WITHOUT WARRANTIES OR CONDITIONS OF ANY KIND, either express or implied.
 * See the License for the specific language governing permissions and
 * limitations under the License.
 */

package org.springframework.cloud.loadbalancer.annotation;

import reactor.util.retry.RetrySpec;

import org.springframework.boot.autoconfigure.AutoConfigureAfter;
import org.springframework.boot.autoconfigure.condition.AllNestedConditions;
import org.springframework.boot.autoconfigure.condition.ConditionalOnBean;
import org.springframework.boot.autoconfigure.condition.ConditionalOnClass;
import org.springframework.boot.autoconfigure.condition.ConditionalOnMissingBean;
import org.springframework.boot.autoconfigure.condition.ConditionalOnProperty;
import org.springframework.cloud.client.ConditionalOnBlockingDiscoveryEnabled;
import org.springframework.cloud.client.ConditionalOnDiscoveryEnabled;
import org.springframework.cloud.client.ConditionalOnReactiveDiscoveryEnabled;
import org.springframework.cloud.client.ServiceInstance;
import org.springframework.cloud.client.discovery.DiscoveryClient;
import org.springframework.cloud.client.discovery.ReactiveDiscoveryClient;
import org.springframework.cloud.loadbalancer.core.ReactorLoadBalancer;
import org.springframework.cloud.loadbalancer.core.RetryAwareServiceInstanceListSupplier;
import org.springframework.cloud.loadbalancer.core.RoundRobinLoadBalancer;
import org.springframework.cloud.loadbalancer.core.ServiceInstanceListSupplier;
import org.springframework.cloud.loadbalancer.support.LoadBalancerClientFactory;
import org.springframework.context.ConfigurableApplicationContext;
import org.springframework.context.annotation.Bean;
import org.springframework.context.annotation.Conditional;
import org.springframework.context.annotation.Configuration;
import org.springframework.context.annotation.Primary;
import org.springframework.core.annotation.Order;
import org.springframework.core.env.Environment;
import org.springframework.retry.support.RetryTemplate;

/**
 * @author Spencer Gibb
 * @author Olga Maciaszek-Sharma
 * @author Tim Ysewyn
 */
@Configuration(proxyBeanMethods = false)
@ConditionalOnDiscoveryEnabled
public class LoadBalancerClientConfiguration {

	private static final int REACTIVE_SERVICE_INSTANCE_SUPPLIER_ORDER = 193827465;

	@Bean
	@ConditionalOnMissingBean
	public ReactorLoadBalancer<ServiceInstance> reactorServiceInstanceLoadBalancer(Environment environment,
			LoadBalancerClientFactory loadBalancerClientFactory) {
		String name = environment.getProperty(LoadBalancerClientFactory.PROPERTY_NAME);
		return new RoundRobinLoadBalancer(
				loadBalancerClientFactory.getLazyProvider(name, ServiceInstanceListSupplier.class), name);
	}

	@Configuration(proxyBeanMethods = false)
	@ConditionalOnReactiveDiscoveryEnabled
	@Order(REACTIVE_SERVICE_INSTANCE_SUPPLIER_ORDER)
	public static class ReactiveSupportConfiguration {

		@Bean
		@ConditionalOnBean(ReactiveDiscoveryClient.class)
		@ConditionalOnMissingBean
		@ConditionalOnProperty(value = "spring.cloud.loadbalancer.configurations", havingValue = "default",
				matchIfMissing = true)
		public ServiceInstanceListSupplier discoveryClientServiceInstanceListSupplier(
				ConfigurableApplicationContext context) {
			return ServiceInstanceListSupplier.builder().withDiscoveryClient().withCaching().build(context);
		}

		@Bean
		@ConditionalOnBean(ReactiveDiscoveryClient.class)
		@ConditionalOnMissingBean
		@ConditionalOnProperty(value = "spring.cloud.loadbalancer.configurations", havingValue = "zone-preference")
		public ServiceInstanceListSupplier zonePreferenceDiscoveryClientServiceInstanceListSupplier(
				ConfigurableApplicationContext context) {
			return ServiceInstanceListSupplier.builder().withDiscoveryClient().withZonePreference().withCaching()
					.build(context);
		}

		@Bean
		@ConditionalOnBean(ReactiveDiscoveryClient.class)
		@ConditionalOnMissingBean
		@ConditionalOnProperty(value = "spring.cloud.loadbalancer.configurations", havingValue = "health-check")
		public ServiceInstanceListSupplier healthCheckDiscoveryClientServiceInstanceListSupplier(
				ConfigurableApplicationContext context) {
<<<<<<< HEAD
			return ServiceInstanceListSupplier.builder().withDiscoveryClient().withHealthChecks().build(context);
=======
			return ServiceInstanceListSupplier.builder().withDiscoveryClient()
					.withHealthChecks().build(context);
		}

		@Bean
		@ConditionalOnBean(ReactiveDiscoveryClient.class)
		@ConditionalOnMissingBean
		@ConditionalOnProperty(value = "spring.cloud.loadbalancer.configurations",
				havingValue = "same-instance-preference")
		public ServiceInstanceListSupplier sameInstancePreferenceServiceInstanceListSupplier(
				ConfigurableApplicationContext context) {
			return ServiceInstanceListSupplier.builder().withDiscoveryClient()
					.withSameInstancePreference().build(context);
		}

		@Bean
		@ConditionalOnBean(ReactiveDiscoveryClient.class)
		@ConditionalOnMissingBean
		public ServiceInstanceSupplier discoveryClientServiceInstanceSupplier(
				ReactiveDiscoveryClient discoveryClient, Environment env,
				ApplicationContext context) {
			DiscoveryClientServiceInstanceSupplier delegate = new DiscoveryClientServiceInstanceSupplier(
					discoveryClient, env);
			ObjectProvider<LoadBalancerCacheManager> cacheManagerProvider = context
					.getBeanProvider(LoadBalancerCacheManager.class);
			if (cacheManagerProvider.getIfAvailable() != null) {
				return new CachingServiceInstanceSupplier(delegate,
						cacheManagerProvider.getIfAvailable());
			}
			return delegate;
>>>>>>> 843cb796
		}

	}

	@Configuration(proxyBeanMethods = false)
	@ConditionalOnBlockingDiscoveryEnabled
	@Order(REACTIVE_SERVICE_INSTANCE_SUPPLIER_ORDER + 1)
	public static class BlockingSupportConfiguration {

		@Bean
		@ConditionalOnBean(DiscoveryClient.class)
		@ConditionalOnMissingBean
		@ConditionalOnProperty(value = "spring.cloud.loadbalancer.configurations", havingValue = "default",
				matchIfMissing = true)
		public ServiceInstanceListSupplier discoveryClientServiceInstanceListSupplier(
				ConfigurableApplicationContext context) {
			return ServiceInstanceListSupplier.builder().withBlockingDiscoveryClient().withCaching().build(context);
		}

		@Bean
		@ConditionalOnBean(DiscoveryClient.class)
		@ConditionalOnMissingBean
		@ConditionalOnProperty(value = "spring.cloud.loadbalancer.configurations", havingValue = "zone-preference")
		public ServiceInstanceListSupplier zonePreferenceDiscoveryClientServiceInstanceListSupplier(
				ConfigurableApplicationContext context) {
			return ServiceInstanceListSupplier.builder().withBlockingDiscoveryClient().withZonePreference()
					.withCaching().build(context);
		}

		@Bean
		@ConditionalOnBean(DiscoveryClient.class)
		@ConditionalOnMissingBean
		@ConditionalOnProperty(value = "spring.cloud.loadbalancer.configurations", havingValue = "health-check")
		public ServiceInstanceListSupplier healthCheckDiscoveryClientServiceInstanceListSupplier(
				ConfigurableApplicationContext context) {
			return ServiceInstanceListSupplier.builder().withBlockingDiscoveryClient().withHealthChecks()
					.build(context);
		}

	}

	@Configuration(proxyBeanMethods = false)
	@ConditionalOnBlockingDiscoveryEnabled
	@ConditionalOnClass(RetryTemplate.class)
	@Conditional(BlockingOnAvoidPreviousInstanceAndRetryEnabledCondition.class)
	@AutoConfigureAfter(BlockingSupportConfiguration.class)
	@ConditionalOnBean(ServiceInstanceListSupplier.class)
	public static class BlockingRetryConfiguration {

		@Bean
		@ConditionalOnBean(DiscoveryClient.class)
<<<<<<< HEAD
		@Primary
		public ServiceInstanceListSupplier retryAwareDiscoveryClientServiceInstanceListSupplier(
				ServiceInstanceListSupplier delegate) {
			return new RetryAwareServiceInstanceListSupplier(delegate);
		}

	}

	@Configuration(proxyBeanMethods = false)
	@ConditionalOnBlockingDiscoveryEnabled
	@Conditional(ReactiveOnAvoidPreviousInstanceAndRetryEnabledCondition.class)
	@AutoConfigureAfter(ReactiveSupportConfiguration.class)
	@ConditionalOnBean(ServiceInstanceListSupplier.class)
	@ConditionalOnClass(RetrySpec.class)
	public static class ReactiveRetryConfiguration {

		@Bean
		@ConditionalOnBean(DiscoveryClient.class)
		@Primary
		public ServiceInstanceListSupplier retryAwareDiscoveryClientServiceInstanceListSupplier(
				ServiceInstanceListSupplier delegate) {
			return new RetryAwareServiceInstanceListSupplier(delegate);
		}

	}

	static final class BlockingOnAvoidPreviousInstanceAndRetryEnabledCondition extends AllNestedConditions {

		private BlockingOnAvoidPreviousInstanceAndRetryEnabledCondition() {
			super(ConfigurationPhase.REGISTER_BEAN);
		}

		@ConditionalOnProperty(value = "spring.cloud.loadbalancer.retry.enabled", havingValue = "true",
				matchIfMissing = true)
		static class LoadBalancerRetryEnabled {

		}

		@ConditionalOnProperty(value = "spring.cloud.loadbalancer.retry.avoid-previous-instance", havingValue = "true",
				matchIfMissing = true)
		static class AvoidPreviousInstanceEnabled {

		}

	}

	static final class ReactiveOnAvoidPreviousInstanceAndRetryEnabledCondition extends AllNestedConditions {

		private ReactiveOnAvoidPreviousInstanceAndRetryEnabledCondition() {
			super(ConfigurationPhase.REGISTER_BEAN);
		}

		@ConditionalOnProperty(value = "spring.cloud.loadbalancer.retry.enabled", havingValue = "true")
		static class LoadBalancerRetryEnabled {

		}

		@ConditionalOnProperty(value = "spring.cloud.loadbalancer.retry.avoid-previous-instance", havingValue = "true",
				matchIfMissing = true)
		static class AvoidPreviousInstanceEnabled {

=======
		@ConditionalOnMissingBean
		@ConditionalOnProperty(value = "spring.cloud.loadbalancer.configurations",
				havingValue = "same-instance-preference")
		public ServiceInstanceListSupplier sameInstancePreferenceServiceInstanceListSupplier(
				ConfigurableApplicationContext context) {
			return ServiceInstanceListSupplier.builder().withBlockingDiscoveryClient()
					.withSameInstancePreference().build(context);
		}

		@Bean
		@ConditionalOnBean(DiscoveryClient.class)
		@ConditionalOnMissingBean
		public ServiceInstanceSupplier discoveryClientServiceInstanceSupplier(
				DiscoveryClient discoveryClient, Environment env,
				ApplicationContext context) {
			DiscoveryClientServiceInstanceSupplier delegate = new DiscoveryClientServiceInstanceSupplier(
					discoveryClient, env);
			ObjectProvider<LoadBalancerCacheManager> cacheManagerProvider = context
					.getBeanProvider(LoadBalancerCacheManager.class);
			if (cacheManagerProvider.getIfAvailable() != null) {
				return new CachingServiceInstanceSupplier(delegate,
						cacheManagerProvider.getIfAvailable());
			}
			return delegate;
>>>>>>> 843cb796
		}

	}

}<|MERGE_RESOLUTION|>--- conflicted
+++ resolved
@@ -95,11 +95,7 @@
 		@ConditionalOnProperty(value = "spring.cloud.loadbalancer.configurations", havingValue = "health-check")
 		public ServiceInstanceListSupplier healthCheckDiscoveryClientServiceInstanceListSupplier(
 				ConfigurableApplicationContext context) {
-<<<<<<< HEAD
 			return ServiceInstanceListSupplier.builder().withDiscoveryClient().withHealthChecks().build(context);
-=======
-			return ServiceInstanceListSupplier.builder().withDiscoveryClient()
-					.withHealthChecks().build(context);
 		}
 
 		@Bean
@@ -109,26 +105,8 @@
 				havingValue = "same-instance-preference")
 		public ServiceInstanceListSupplier sameInstancePreferenceServiceInstanceListSupplier(
 				ConfigurableApplicationContext context) {
-			return ServiceInstanceListSupplier.builder().withDiscoveryClient()
-					.withSameInstancePreference().build(context);
-		}
-
-		@Bean
-		@ConditionalOnBean(ReactiveDiscoveryClient.class)
-		@ConditionalOnMissingBean
-		public ServiceInstanceSupplier discoveryClientServiceInstanceSupplier(
-				ReactiveDiscoveryClient discoveryClient, Environment env,
-				ApplicationContext context) {
-			DiscoveryClientServiceInstanceSupplier delegate = new DiscoveryClientServiceInstanceSupplier(
-					discoveryClient, env);
-			ObjectProvider<LoadBalancerCacheManager> cacheManagerProvider = context
-					.getBeanProvider(LoadBalancerCacheManager.class);
-			if (cacheManagerProvider.getIfAvailable() != null) {
-				return new CachingServiceInstanceSupplier(delegate,
-						cacheManagerProvider.getIfAvailable());
-			}
-			return delegate;
->>>>>>> 843cb796
+			return ServiceInstanceListSupplier.builder().withDiscoveryClient().withSameInstancePreference()
+					.build(context);
 		}
 
 	}
@@ -165,6 +143,17 @@
 		public ServiceInstanceListSupplier healthCheckDiscoveryClientServiceInstanceListSupplier(
 				ConfigurableApplicationContext context) {
 			return ServiceInstanceListSupplier.builder().withBlockingDiscoveryClient().withHealthChecks()
+					.build(context);
+		}
+
+		@Bean
+		@ConditionalOnBean(DiscoveryClient.class)
+		@ConditionalOnMissingBean
+		@ConditionalOnProperty(value = "spring.cloud.loadbalancer.configurations",
+				havingValue = "same-instance-preference")
+		public ServiceInstanceListSupplier sameInstancePreferenceServiceInstanceListSupplier(
+				ConfigurableApplicationContext context) {
+			return ServiceInstanceListSupplier.builder().withBlockingDiscoveryClient().withSameInstancePreference()
 					.build(context);
 		}
 
@@ -180,7 +169,6 @@
 
 		@Bean
 		@ConditionalOnBean(DiscoveryClient.class)
-<<<<<<< HEAD
 		@Primary
 		public ServiceInstanceListSupplier retryAwareDiscoveryClientServiceInstanceListSupplier(
 				ServiceInstanceListSupplier delegate) {
@@ -242,32 +230,6 @@
 				matchIfMissing = true)
 		static class AvoidPreviousInstanceEnabled {
 
-=======
-		@ConditionalOnMissingBean
-		@ConditionalOnProperty(value = "spring.cloud.loadbalancer.configurations",
-				havingValue = "same-instance-preference")
-		public ServiceInstanceListSupplier sameInstancePreferenceServiceInstanceListSupplier(
-				ConfigurableApplicationContext context) {
-			return ServiceInstanceListSupplier.builder().withBlockingDiscoveryClient()
-					.withSameInstancePreference().build(context);
-		}
-
-		@Bean
-		@ConditionalOnBean(DiscoveryClient.class)
-		@ConditionalOnMissingBean
-		public ServiceInstanceSupplier discoveryClientServiceInstanceSupplier(
-				DiscoveryClient discoveryClient, Environment env,
-				ApplicationContext context) {
-			DiscoveryClientServiceInstanceSupplier delegate = new DiscoveryClientServiceInstanceSupplier(
-					discoveryClient, env);
-			ObjectProvider<LoadBalancerCacheManager> cacheManagerProvider = context
-					.getBeanProvider(LoadBalancerCacheManager.class);
-			if (cacheManagerProvider.getIfAvailable() != null) {
-				return new CachingServiceInstanceSupplier(delegate,
-						cacheManagerProvider.getIfAvailable());
-			}
-			return delegate;
->>>>>>> 843cb796
 		}
 
 	}
