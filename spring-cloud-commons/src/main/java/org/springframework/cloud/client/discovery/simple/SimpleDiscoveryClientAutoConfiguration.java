package org.springframework.cloud.client.discovery.simple;

import java.net.URI;

import org.springframework.beans.factory.annotation.Autowired;
import org.springframework.beans.factory.annotation.Value;
import org.springframework.boot.autoconfigure.AutoConfigureBefore;
import org.springframework.boot.autoconfigure.condition.ConditionalOnMissingBean;
import org.springframework.boot.autoconfigure.web.ServerProperties;
// import org.springframework.boot.context.embedded.EmbeddedServletContainer;
// import org.springframework.boot.context.embedded.EmbeddedWebApplicationContext;
import org.springframework.boot.context.properties.EnableConfigurationProperties;
import org.springframework.cloud.client.discovery.DiscoveryClient;
import org.springframework.cloud.client.discovery.noop.NoopDiscoveryClientAutoConfiguration;
import org.springframework.cloud.commons.util.InetUtils;
import org.springframework.context.ApplicationContext;
import org.springframework.context.annotation.Bean;
import org.springframework.context.annotation.Configuration;
import org.springframework.util.ClassUtils;

/**
 * Spring Boot Auto-Configuration for Simple Properties based Discovery Client
 *
 * @author Biju Kunjummen
 */

@Configuration
@ConditionalOnMissingBean(DiscoveryClient.class)
@EnableConfigurationProperties
@AutoConfigureBefore(NoopDiscoveryClientAutoConfiguration.class)
public class SimpleDiscoveryClientAutoConfiguration {

	@Autowired(required = false)
	private ServerProperties server;

	@Autowired
	private ApplicationContext context;

	@Value("${spring.application.name:application}")
	private String serviceId;

	@Autowired
	private InetUtils inet;

	@Bean
	public SimpleDiscoveryProperties simpleDiscoveryProperties() {
		SimpleDiscoveryProperties simple = new SimpleDiscoveryProperties();
		simple.getLocal().setServiceId(this.serviceId);
		simple.getLocal()
				.setUri(URI.create(
						"http://" + this.inet.findFirstNonLoopbackHostInfo().getHostname()
								+ ":" + findPort()));
		return simple;
	}

	@Bean
	public DiscoveryClient simpleDiscoveryClient(
			SimpleDiscoveryProperties simpleDiscoveryProperties) {
		return new SimpleDiscoveryClient(simpleDiscoveryProperties);
	}

	private int findPort() {
<<<<<<< HEAD
		//FIXME: is what is the boot 2.0 equiv?
		/*if (this.context instanceof EmbeddedWebApplicationContext) {
			EmbeddedServletContainer container = ((EmbeddedWebApplicationContext) this.context)
					.getEmbeddedServletContainer();
			if (container != null) {
				return container.getPort();
=======
		if (ClassUtils.isPresent(
				"org.springframework.boot.context.embedded.EmbeddedWebApplicationContext",
				null)) {
			if (this.context instanceof EmbeddedWebApplicationContext) {
				EmbeddedServletContainer container = ((EmbeddedWebApplicationContext) this.context)
						.getEmbeddedServletContainer();
				if (container != null) {
					return container.getPort();
				}
>>>>>>> 01cca027
			}
		}*/
		if (this.server != null && this.server.getPort() != null
				&& this.server.getPort() > 0) {
			return this.server.getPort();
		}
		return 8080;
	}

}<|MERGE_RESOLUTION|>--- conflicted
+++ resolved
@@ -60,15 +60,8 @@
 	}
 
 	private int findPort() {
-<<<<<<< HEAD
 		//FIXME: is what is the boot 2.0 equiv?
-		/*if (this.context instanceof EmbeddedWebApplicationContext) {
-			EmbeddedServletContainer container = ((EmbeddedWebApplicationContext) this.context)
-					.getEmbeddedServletContainer();
-			if (container != null) {
-				return container.getPort();
-=======
-		if (ClassUtils.isPresent(
+		/*if (ClassUtils.isPresent(
 				"org.springframework.boot.context.embedded.EmbeddedWebApplicationContext",
 				null)) {
 			if (this.context instanceof EmbeddedWebApplicationContext) {
@@ -77,7 +70,6 @@
 				if (container != null) {
 					return container.getPort();
 				}
->>>>>>> 01cca027
 			}
 		}*/
 		if (this.server != null && this.server.getPort() != null
