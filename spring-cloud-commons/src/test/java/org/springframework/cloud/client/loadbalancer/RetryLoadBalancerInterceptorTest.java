--- conflicted
+++ resolved
@@ -111,16 +111,9 @@
         ServiceInstance serviceInstance = mock(ServiceInstance.class);
         when(client.choose(eq("foo"))).thenReturn(serviceInstance);
         when(client.execute(eq("foo"), eq(serviceInstance), any(LoadBalancerRequest.class))).thenReturn(clientHttpResponse);
-<<<<<<< HEAD
-
 		when(this.lbRequestFactory.createRequest(any(), any(), any())).thenReturn(mock(LoadBalancerRequest.class));
-
-		lbProperties.setEnabled(true);
-        RetryLoadBalancerInterceptor interceptor = new RetryLoadBalancerInterceptor(client, retryTemplate, lbProperties, lbRetryPolicyFactory, lbRequestFactory);
-=======
         lbProperties.setEnabled(true);
         RetryLoadBalancerInterceptor interceptor = new RetryLoadBalancerInterceptor(client, lbProperties, lbRetryPolicyFactory, lbRequestFactory);
->>>>>>> 2661b343
         byte[] body = new byte[]{};
         ClientHttpRequestExecution execution = mock(ClientHttpRequestExecution.class);
         ClientHttpResponse rsp = interceptor.intercept(request, body, execution);
@@ -166,16 +159,9 @@
         ServiceInstance serviceInstance = mock(ServiceInstance.class);
         when(client.choose(eq("foo"))).thenReturn(serviceInstance);
         when(client.execute(eq("foo"), eq(serviceInstance), any(LoadBalancerRequest.class))).thenThrow(new IOException()).thenReturn(clientHttpResponse);
-<<<<<<< HEAD
-
 		when(this.lbRequestFactory.createRequest(any(), any(), any())).thenReturn(mock(LoadBalancerRequest.class));
-
-		lbProperties.setEnabled(true);
-        RetryLoadBalancerInterceptor interceptor = new RetryLoadBalancerInterceptor(client, retryTemplate, lbProperties, lbRetryPolicyFactory, lbRequestFactory);
-=======
         lbProperties.setEnabled(true);
         RetryLoadBalancerInterceptor interceptor = new RetryLoadBalancerInterceptor(client, lbProperties, lbRetryPolicyFactory, lbRequestFactory);
->>>>>>> 2661b343
         byte[] body = new byte[]{};
         ClientHttpRequestExecution execution = mock(ClientHttpRequestExecution.class);
         ClientHttpResponse rsp = interceptor.intercept(request, body, execution);
@@ -196,16 +182,9 @@
         ServiceInstance serviceInstance = mock(ServiceInstance.class);
         when(client.choose(eq("foo"))).thenReturn(serviceInstance);
         when(client.execute(eq("foo"), eq(serviceInstance), any(LoadBalancerRequest.class))).thenThrow(new IOException()).thenReturn(clientHttpResponse);
-<<<<<<< HEAD
-
 		when(this.lbRequestFactory.createRequest(any(), any(), any())).thenReturn(mock(LoadBalancerRequest.class));
-
-		lbProperties.setEnabled(true);
-        RetryLoadBalancerInterceptor interceptor = new RetryLoadBalancerInterceptor(client, retryTemplate, lbProperties, lbRetryPolicyFactory, lbRequestFactory);
-=======
         lbProperties.setEnabled(true);
         RetryLoadBalancerInterceptor interceptor = new RetryLoadBalancerInterceptor(client, lbProperties, lbRetryPolicyFactory, lbRequestFactory);
->>>>>>> 2661b343
         byte[] body = new byte[]{};
         ClientHttpRequestExecution execution = mock(ClientHttpRequestExecution.class);
         ClientHttpResponse rsp = interceptor.intercept(request, body, execution);
