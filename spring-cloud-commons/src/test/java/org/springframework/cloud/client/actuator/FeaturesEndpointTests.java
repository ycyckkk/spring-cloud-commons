--- conflicted
+++ resolved
@@ -41,13 +41,7 @@
 	@Test
 	public void invokeWorks() {
 		FeaturesEndpoint.Features features = this.context.getBean(FeaturesEndpoint.class)
-<<<<<<< HEAD
 				.features();
-		assertThat(features, is(notNullValue()));
-		assertThat(features.getEnabled().size(), is(equalTo(2)));
-		assertThat(features.getDisabled().size(), is(equalTo(1)));
-=======
-				.invoke();
 		assertThat(features).isNotNull();
 		assertThat(features.getEnabled()).hasSize(2)
 				.contains(newFeature("foo", Foo.class), newFeature("Baz Feature", Baz.class));
@@ -56,7 +50,6 @@
 
 	private FeaturesEndpoint.Feature newFeature(String name, Class<?> type) {
 		return new FeaturesEndpoint.Feature(name, type.getCanonicalName(), null, null);
->>>>>>> 6149156f
 	}
 
 	@Configuration
